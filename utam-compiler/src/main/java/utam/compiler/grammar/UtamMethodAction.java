--- conflicted
+++ resolved
@@ -11,16 +11,15 @@
 import com.fasterxml.jackson.annotation.JsonProperty;
 import utam.compiler.helpers.*;
 import utam.compiler.representation.ComposeMethodStatement;
-<<<<<<< HEAD
-import utam.compiler.representation.ComposeMethodStatement.*;
-=======
 import utam.compiler.representation.ComposeMethodStatement.BasicElementOperation;
 import utam.compiler.representation.ComposeMethodStatement.DocumentOperand;
 import utam.compiler.representation.ComposeMethodStatement.Operand;
 import utam.compiler.representation.ComposeMethodStatement.Operation;
 import utam.compiler.representation.ComposeMethodStatement.OperationWithPredicate;
 import utam.compiler.representation.ComposeMethodStatement.Single;
->>>>>>> 418b47dd
+import utam.compiler.representation.ComposeMethodStatement.Utility;
+import utam.compiler.representation.ComposeMethodStatement.UtilityOperand;
+import utam.compiler.representation.ComposeMethodStatement.UtilityOperation;
 import utam.core.declarative.representation.MethodParameter;
 import utam.core.declarative.representation.TypeProvider;
 import utam.core.framework.consumer.UtamError;
@@ -130,7 +129,6 @@
    * @return
    */
   ComposeMethodStatement getComposeAction(TranslationContext context, MethodContext methodContext, boolean isLastPredicateStatement) {
-<<<<<<< HEAD
     if (apply == null && applyExternal == null) {
       throw new UtamError(
         String.format(
@@ -151,17 +149,6 @@
     }
 
     ComposeMethodStatement.Operation operation;
-=======
-    ElementContext element = context.getElement(elementName);
-    // register usage of getter from compose statement
-    if(!element.isDocumentElement()) {
-      context.setPrivateMethodUsage(element.getElementMethod().getDeclaration().getName());
-    }
-    ComposeMethodStatement.Operand operand = element.isDocumentElement()? new DocumentOperand() : new Operand(element, methodContext);
-    ComposeMethodStatement.Operation operation =
-        element.isCustom() || element.isDocumentElement() ? getCustomOperation(context, methodContext) :
-            getBasicOperation(context, element, methodContext, isLastPredicateStatement);
->>>>>>> 418b47dd
     ComposeMethodStatement statement;
 
     if (applyExternal != null) {
@@ -172,12 +159,15 @@
     } else {
       ElementContext element = context.getElement(elementName);
       // register usage of getter from compose statement
-      context.setPrivateMethodUsage(element.getElementMethod().getDeclaration().getName());
-
-      ComposeMethodStatement.Operand operand = new Operand(element, methodContext);
-      operation =
-              element.isCustom() ? getCustomOperation(context, methodContext) :
-                      getBasicOperation(context, element, methodContext, isLastPredicateStatement);
+      if (!element.isDocumentElement()) {
+        context.setPrivateMethodUsage(element.getElementMethod().getDeclaration().getName());
+      }
+
+      ComposeMethodStatement.Operand operand = element.isDocumentElement() ?
+          new DocumentOperand() : new Operand(element, methodContext);
+      operation = element.isCustom() || element.isDocumentElement() ?
+          getCustomOperation(context, methodContext) :
+          getBasicOperation(context, element, methodContext, isLastPredicateStatement);
       if (element.isList()
           // size() can only be applied to a single element
           && !operation.isSizeAction()) {
