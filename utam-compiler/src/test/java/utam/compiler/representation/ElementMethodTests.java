/*
 * Copyright (c) 2021, salesforce.com, inc.
 * All rights reserved.
 * SPDX-License-Identifier: MIT
 * For full license text, see the LICENSE file in the repo root
 * or https://opensource.org/licenses/MIT
 */
package utam.compiler.representation;

import static org.hamcrest.MatcherAssert.assertThat;
import static org.hamcrest.Matchers.empty;
import static org.hamcrest.Matchers.equalTo;
import static org.hamcrest.Matchers.is;
import static utam.compiler.grammar.TestUtilities.getCssSelector;
import static utam.compiler.helpers.ParameterUtils.EMPTY_PARAMETERS;
import static utam.compiler.helpers.TypeUtilities.BasicElementInterface.actionable;
import static utam.compiler.helpers.TypeUtilities.BasicElementInterface.clickable;
import static utam.compiler.representation.ElementMethod.DOCUMENT_GETTER;

import java.util.Collections;
import org.testng.annotations.Test;
import utam.compiler.helpers.ElementContext;
import utam.compiler.helpers.MatcherType;
import utam.compiler.helpers.ParameterUtils;
import utam.compiler.helpers.PrimitiveType;
import utam.compiler.representation.PageObjectValidationTestHelper.MethodInfo;
import utam.compiler.representation.PageObjectValidationTestHelper.MethodParameterInfo;
import utam.core.declarative.representation.PageObjectMethod;
import utam.core.declarative.representation.TypeProvider;

/**
 * Provides tests for the ElementMethod class
 *
 * @author james.evans
 */
public class ElementMethodTests {

  private static final String ELEMENT_NAME = "test";
  private static final String ELEMENT_METHOD_NAME = "getTest";
  private static final TypeProvider ACTIONABLE_TYPE = actionable;
  private static final TypeProvider CLICKABLE_TYPE = clickable;
  private static final String BASE_ELEMENT_TYPE = "utam.core.framework.element.BasePageElement";

  @Test
  public void testSingleElementGetterMethodCreated() {
    MethodInfo info = new MethodInfo(ELEMENT_METHOD_NAME, ACTIONABLE_TYPE.getSimpleName());
    info.addCodeLine("element(this.test).build(Actionable.class, ActionableImpl.class)");
    info.addImportedTypes(ACTIONABLE_TYPE.getFullName(), BASE_ELEMENT_TYPE);

    ElementContext element =
        new ElementContext.Basic(ELEMENT_NAME, ACTIONABLE_TYPE, getCssSelector(".css"));
    PageObjectMethod method = new ElementMethod.Single(element, true);
    PageObjectValidationTestHelper.validateMethod(method, info);
  }

  @Test
  public void testSingleElementWithParametersGetterMethodCreated() {
    MethodInfo info = new MethodInfo(ELEMENT_METHOD_NAME, CLICKABLE_TYPE.getSimpleName());
    info.addCodeLine("element(this.test).build(Clickable.class, ClickableImpl.class, selectorArg)");
    info.addImportedTypes(CLICKABLE_TYPE.getFullName(), BASE_ELEMENT_TYPE);
    info.addParameter(new MethodParameterInfo("selectorArg", "String"));
    ElementContext element =
        new ElementContext.Basic(
            null,
            ELEMENT_NAME,
            CLICKABLE_TYPE,
            getCssSelector(".css[%s]"),
            false,
            Collections.singletonList(
                new ParameterUtils.Regular("selectorArg", PrimitiveType.STRING)), false);
    PageObjectMethod method = new ElementMethod.Single(element, true);
    PageObjectValidationTestHelper.validateMethod(method, info);
  }

  @Test
  public void testListElementMethodCreation() {
    MethodInfo info = new MethodInfo(ELEMENT_METHOD_NAME, "List<Actionable>");
    info.addCodeLine("element(this.test).buildList(Actionable.class, ActionableImpl.class)");
    info.addImportedTypes("java.util.List", ACTIONABLE_TYPE.getFullName(), BASE_ELEMENT_TYPE);
    ElementContext element =
        new ElementContext.Basic(ELEMENT_NAME, ACTIONABLE_TYPE, getCssSelector("css"), true);
    PageObjectMethod method = new ElementMethod.Multiple(element, true);
    PageObjectValidationTestHelper.validateMethod(method, info);
  }


  @Test
  public void testListElementMethodWithParametersGetterMethodCreated() {
    MethodInfo info = new MethodInfo(ELEMENT_METHOD_NAME,"List<Clickable>");
    info.addCodeLine("element(this.test).buildList(Clickable.class, ClickableImpl.class, selectorArg)");
    info.addImportedTypes("java.util.List", CLICKABLE_TYPE.getFullName(), BASE_ELEMENT_TYPE);
    info.addParameter(new MethodParameterInfo("selectorArg", "String"));
    ElementContext element =
        new ElementContext.Basic(
            null,
            ELEMENT_NAME,
            CLICKABLE_TYPE,
            getCssSelector(".css[%s]"),
            false,
            Collections.singletonList(
                new ParameterUtils.Regular("selectorArg", PrimitiveType.STRING)), false);
    PageObjectMethod method = new ElementMethod.Multiple(element, true);
    PageObjectValidationTestHelper.validateMethod(method, info);
  }

  @Test
  public void testFilteredElementMethodCreation() {
    MethodInfo info = new MethodInfo(ELEMENT_METHOD_NAME, "Actionable");
    info.addParameter(new MethodParameterInfo("test", "String"));
<<<<<<< HEAD
    info.addCodeLine("element(this.test).build(Actionable.class, ActionableImpl.class, elm -> elm.getText().contains(test))");
    info.addImportedTypes(ACTIONABLE_TYPE.getFullName(), BASE_ELEMENT_TYPE);
=======
    info.addCodeLine("element(this.test)"
        + ".build(Actionable.class, elm -> { String tmp = elm.getText();\n"
            + "return tmp!= null && tmp.contains(test); })");
    info.addImportedTypes(ACTIONABLE_TYPE.getFullName());
>>>>>>> 4ee868cf
    PageObjectMethod method = new ElementMethod.Filtered(
        ELEMENT_NAME,
        ACTIONABLE_TYPE,
        EMPTY_PARAMETERS,
        true,
        "getText",
        EMPTY_PARAMETERS,
        MatcherType.stringContains,
        Collections.singletonList(new ParameterUtils.Primitive("test", PrimitiveType.STRING)),
        true);
    PageObjectValidationTestHelper.validateMethod(method, info);
  }

  @Test
  public void testDocumentGetter() {
    PageObjectMethod method = DOCUMENT_GETTER;
    assertThat(method.isPublic(), is(false));
    assertThat(method.getClassImports(), is(empty()));
    assertThat(method.getCodeLines().get(0), is(equalTo("this.getDocument()")));
  }
}<|MERGE_RESOLUTION|>--- conflicted
+++ resolved
@@ -107,15 +107,11 @@
   public void testFilteredElementMethodCreation() {
     MethodInfo info = new MethodInfo(ELEMENT_METHOD_NAME, "Actionable");
     info.addParameter(new MethodParameterInfo("test", "String"));
-<<<<<<< HEAD
-    info.addCodeLine("element(this.test).build(Actionable.class, ActionableImpl.class, elm -> elm.getText().contains(test))");
+    info.addCodeLine("element(this.test)"
+        + ".build(Actionable.class, ActionableImpl.class, "
+        + "elm -> { String tmp = elm.getText();\n"
+        + "return tmp!= null && tmp.contains(test); })");
     info.addImportedTypes(ACTIONABLE_TYPE.getFullName(), BASE_ELEMENT_TYPE);
-=======
-    info.addCodeLine("element(this.test)"
-        + ".build(Actionable.class, elm -> { String tmp = elm.getText();\n"
-            + "return tmp!= null && tmp.contains(test); })");
-    info.addImportedTypes(ACTIONABLE_TYPE.getFullName());
->>>>>>> 4ee868cf
     PageObjectMethod method = new ElementMethod.Filtered(
         ELEMENT_NAME,
         ACTIONABLE_TYPE,
