/*
 * Copyright (c) 2021, salesforce.com, inc.
 * All rights reserved.
 * SPDX-License-Identifier: MIT
 * For full license text, see the LICENSE file in the repo root
 * or https://opensource.org/licenses/MIT
 */
package utam.compiler.representation;

import utam.compiler.helpers.*;
import utam.core.declarative.representation.PageObjectMethod;
import utam.core.declarative.representation.TypeProvider;
import utam.compiler.representation.PageObjectValidationTestHelper.MethodInfo;
import utam.compiler.representation.PageObjectValidationTestHelper.MethodParameterInfo;
import org.testng.annotations.Test;

import java.util.Collections;

import static utam.compiler.grammar.TestUtilities.getCssSelector;
import static utam.compiler.helpers.ElementContext.ROOT_SCOPE;
import static utam.compiler.helpers.ParameterUtils.EMPTY_PARAMETERS;
import static utam.compiler.helpers.TypeUtilities.Element.actionable;
import static utam.compiler.helpers.TypeUtilities.Element.clickable;

/**
 * Provides tests for the ElementMethod class
 *
 * @author james.evans
 */
public class ElementMethodTests {

  private static final String ELEMENT_NAME = "test";
  private static final String ELEMENT_METHOD_NAME = "getTest";
  private static final TypeProvider ACTIONABLE_TYPE = actionable;
  private static final TypeProvider CLICKABLE_TYPE = clickable;

  @Test
  public void testSingleElementGetterMethodCreated() {
    MethodInfo info = new MethodInfo(ELEMENT_METHOD_NAME, ACTIONABLE_TYPE.getSimpleName());
    info.addCodeLine("element(this.test).build(Actionable.class)");
    info.addImportedTypes(ACTIONABLE_TYPE.getFullName());

    ElementContext element =
        new ElementContext.Basic(ELEMENT_NAME, ACTIONABLE_TYPE, getCssSelector(".css"));
    PageObjectMethod method = new ElementMethod.Single(element, true, false);
    PageObjectValidationTestHelper.validateMethod(method, info);
  }

  @Test
  public void testSingleElementWithParametersGetterMethodCreated() {
    MethodInfo info = new MethodInfo(ELEMENT_METHOD_NAME, CLICKABLE_TYPE.getSimpleName());
    info.addCodeLine("element(this.test, false).build(Clickable.class, selectorArg)");
    info.addImportedTypes(CLICKABLE_TYPE.getFullName());
    info.addParameter(new MethodParameterInfo("selectorArg", "String"));
    ElementContext element =
        new ElementContext.Basic(
            ROOT_SCOPE,
            ELEMENT_NAME,
            CLICKABLE_TYPE,
            getCssSelector(".css[%s]"),
            false,
            Collections.singletonList(
                new ParameterUtils.Regular("selectorArg", PrimitiveType.STRING)));
    PageObjectMethod method = new ElementMethod.Single(element, true, false);
    PageObjectValidationTestHelper.validateMethod(method, info);
  }

  @Test
  public void testListElementMethodCreation() {
    MethodInfo info = new MethodInfo(ELEMENT_METHOD_NAME, "List<Actionable>");
<<<<<<< HEAD
    info.addCodeLine("element(this.test).buildList(Actionable.class)");
=======
    info.addCodeLine(
        BASE_PAGE_OBJECT_METHOD + "(this.test, false)." + LIST_BUILDER_METHOD + "(Actionable.class)");
>>>>>>> 92b33a39
    info.addImportedTypes("java.util.List", ACTIONABLE_TYPE.getFullName());
    ElementContext element =
        new ElementContext.Basic(ELEMENT_NAME, ACTIONABLE_TYPE, getCssSelector("css"), true);
    PageObjectMethod method = new ElementMethod.Multiple(element, true, false);
    PageObjectValidationTestHelper.validateMethod(method, info);
  }


  @Test
  public void testListElementMethodWithParametersGetterMethodCreated() {
    MethodInfo info = new MethodInfo(ELEMENT_METHOD_NAME,"List<Clickable>");
<<<<<<< HEAD
    info.addCodeLine("element(this.test).buildList(Clickable.class, selectorArg)");
=======
    info.addCodeLine("element(this.test, false)." + LIST_BUILDER_METHOD + "(Clickable.class, selectorArg)");
>>>>>>> 92b33a39
    info.addImportedTypes("java.util.List", CLICKABLE_TYPE.getFullName());
    info.addParameter(new MethodParameterInfo("selectorArg", "String"));
    ElementContext element =
        new ElementContext.Basic(
            ROOT_SCOPE,
            ELEMENT_NAME,
            CLICKABLE_TYPE,
            getCssSelector(".css[%s]"),
            false,
            Collections.singletonList(
                new ParameterUtils.Regular("selectorArg", PrimitiveType.STRING)));
    PageObjectMethod method = new ElementMethod.Multiple(element, true, false);
    PageObjectValidationTestHelper.validateMethod(method, info);
  }

  @Test
  public void testFilteredElementMethodCreation() {
    MethodInfo info = new MethodInfo(ELEMENT_METHOD_NAME, "Actionable");
    info.addParameter(new MethodParameterInfo("test", "String"));
<<<<<<< HEAD
    info.addCodeLine("element(this.test).build(Actionable.class, elm -> elm.getText().contains(test))");
=======
    info.addCodeLine(
        BASE_PAGE_OBJECT_METHOD + "(this.test, false).build(Actionable.class, elm -> elm.getText().contains(test))");
>>>>>>> 92b33a39
    info.addImportedTypes(ACTIONABLE_TYPE.getFullName());
    PageObjectMethod method = new ElementMethod.Filtered(
        ELEMENT_NAME,
        ACTIONABLE_TYPE,
        EMPTY_PARAMETERS,
        true,
        "getText",
        EMPTY_PARAMETERS,
        MatcherType.stringContains,
        Collections.singletonList(new ParameterUtils.Primitive("test", PrimitiveType.STRING)),
        true, false);
    PageObjectValidationTestHelper.validateMethod(method, info);
  }
}<|MERGE_RESOLUTION|>--- conflicted
+++ resolved
@@ -42,7 +42,7 @@
 
     ElementContext element =
         new ElementContext.Basic(ELEMENT_NAME, ACTIONABLE_TYPE, getCssSelector(".css"));
-    PageObjectMethod method = new ElementMethod.Single(element, true, false);
+    PageObjectMethod method = new ElementMethod.Single(element, true);
     PageObjectValidationTestHelper.validateMethod(method, info);
   }
 
@@ -61,23 +61,18 @@
             false,
             Collections.singletonList(
                 new ParameterUtils.Regular("selectorArg", PrimitiveType.STRING)));
-    PageObjectMethod method = new ElementMethod.Single(element, true, false);
+    PageObjectMethod method = new ElementMethod.Single(element, true);
     PageObjectValidationTestHelper.validateMethod(method, info);
   }
 
   @Test
   public void testListElementMethodCreation() {
     MethodInfo info = new MethodInfo(ELEMENT_METHOD_NAME, "List<Actionable>");
-<<<<<<< HEAD
     info.addCodeLine("element(this.test).buildList(Actionable.class)");
-=======
-    info.addCodeLine(
-        BASE_PAGE_OBJECT_METHOD + "(this.test, false)." + LIST_BUILDER_METHOD + "(Actionable.class)");
->>>>>>> 92b33a39
     info.addImportedTypes("java.util.List", ACTIONABLE_TYPE.getFullName());
     ElementContext element =
         new ElementContext.Basic(ELEMENT_NAME, ACTIONABLE_TYPE, getCssSelector("css"), true);
-    PageObjectMethod method = new ElementMethod.Multiple(element, true, false);
+    PageObjectMethod method = new ElementMethod.Multiple(element, true);
     PageObjectValidationTestHelper.validateMethod(method, info);
   }
 
@@ -85,11 +80,7 @@
   @Test
   public void testListElementMethodWithParametersGetterMethodCreated() {
     MethodInfo info = new MethodInfo(ELEMENT_METHOD_NAME,"List<Clickable>");
-<<<<<<< HEAD
     info.addCodeLine("element(this.test).buildList(Clickable.class, selectorArg)");
-=======
-    info.addCodeLine("element(this.test, false)." + LIST_BUILDER_METHOD + "(Clickable.class, selectorArg)");
->>>>>>> 92b33a39
     info.addImportedTypes("java.util.List", CLICKABLE_TYPE.getFullName());
     info.addParameter(new MethodParameterInfo("selectorArg", "String"));
     ElementContext element =
@@ -101,7 +92,7 @@
             false,
             Collections.singletonList(
                 new ParameterUtils.Regular("selectorArg", PrimitiveType.STRING)));
-    PageObjectMethod method = new ElementMethod.Multiple(element, true, false);
+    PageObjectMethod method = new ElementMethod.Multiple(element, true);
     PageObjectValidationTestHelper.validateMethod(method, info);
   }
 
@@ -109,12 +100,7 @@
   public void testFilteredElementMethodCreation() {
     MethodInfo info = new MethodInfo(ELEMENT_METHOD_NAME, "Actionable");
     info.addParameter(new MethodParameterInfo("test", "String"));
-<<<<<<< HEAD
     info.addCodeLine("element(this.test).build(Actionable.class, elm -> elm.getText().contains(test))");
-=======
-    info.addCodeLine(
-        BASE_PAGE_OBJECT_METHOD + "(this.test, false).build(Actionable.class, elm -> elm.getText().contains(test))");
->>>>>>> 92b33a39
     info.addImportedTypes(ACTIONABLE_TYPE.getFullName());
     PageObjectMethod method = new ElementMethod.Filtered(
         ELEMENT_NAME,
