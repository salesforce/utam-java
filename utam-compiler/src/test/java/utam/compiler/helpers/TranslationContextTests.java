/*
 * Copyright (c) 2021, salesforce.com, inc.
 * All rights reserved.
 * SPDX-License-Identifier: MIT
 * For full license text, see the LICENSE file in the repo root
 * or https://opensource.org/licenses/MIT
 */
package utam.compiler.helpers;

import utam.compiler.representation.ElementField;
import utam.compiler.representation.ElementMethod;
import utam.compiler.representation.PageObjectValidationTestHelper;
import utam.compiler.representation.PageObjectValidationTestHelper.FieldInfo;
import utam.compiler.representation.PageObjectValidationTestHelper.MethodInfo;
import utam.core.declarative.representation.*;
import utam.core.declarative.translator.TranslationTypesConfig;
import utam.compiler.translator.TranslationTypesConfigJava;
import utam.core.framework.consumer.UtamError;
import org.testng.annotations.Test;

import java.util.ArrayList;
import java.util.Arrays;
import java.util.Collections;
import java.util.stream.Collectors;
import java.util.stream.Stream;

import static utam.compiler.grammar.TestUtilities.getCssSelector;
import static utam.compiler.grammar.TestUtilities.getTestTranslationContext;
import static utam.compiler.helpers.AnnotationUtils.EMPTY_ANNOTATION;
import static utam.compiler.helpers.ElementContext.ROOT_SCOPE;
import static utam.compiler.helpers.TranslationContext.*;
import static utam.compiler.helpers.TypeUtilities.Element.editable;
import static utam.compiler.helpers.ValidationTests.ELEMENT_SELECTOR;
import static utam.compiler.helpers.ValidationTests.ELEMENT_TYPE;
import static utam.compiler.translator.AbstractTranslatorConfiguration.ERR_PROFILE_NOT_CONFIGURED;
import static org.hamcrest.CoreMatchers.equalTo;
import static org.hamcrest.MatcherAssert.assertThat;
import static org.hamcrest.Matchers.*;
import static org.mockito.Mockito.mock;
import static org.mockito.Mockito.when;
import static org.testng.Assert.expectThrows;

public class TranslationContextTests {

  private static final String TEST_ELEMENT_NAME = "testElement";

  private static ElementContext getElementContext() {
    return getElementContext(TEST_ELEMENT_NAME, "css");
  }

  private static ElementContext getElementContext(String elementName, String selector) {
    return new ElementContext.Basic(
        elementName, TypeUtilities.Element.clickable, getCssSelector(selector));
  }

  private static TranslationContext getContainerContext() {
    TranslationContext context = getTestTranslationContext();
    ElementContext elementContext = getElementContext();
    context.setElement(elementContext);
    context.setClassField(
        new ElementField(
            "testField",
<<<<<<< HEAD
            EMPTY_ANNOTATION));
    context.setMethod(new ElementMethod.Single(elementContext, true));
=======
            TypeUtilities.Element.clickable,
            Collections.emptyList(),
            EMPTY_COMMENTS));
    context.setMethod(new ElementMethod.Single(elementContext, true, false));
>>>>>>> 92b33a39
    context.setElement(new ElementContext.Container("containerObject"));
    return context;
  }

  private static TranslationTypesConfig getTypesProvider() {
    return new TranslationTypesConfigJava();
  }

  private static MethodParameter getStringParameter() {
    return new ParameterUtils.Regular("text", PrimitiveType.STRING);
  }

  @Test
  public void testGetClassType() {
    assertThat(
        getContainerContext().getClassType().getFullName(),
        is(equalTo("utam.test.pageobjects.test.impl.TestImpl")));
  }

  @Test
  public void getDeclaredApiTest() {
    assertThat(getContainerContext().getMethods(), hasSize(1));
  }

  @Test
  public void testGetElement() {
    assertThat(
        getContainerContext().getElement(TEST_ELEMENT_NAME).getType().getSimpleName(),
        is(equalTo("Clickable")));
  }

  @Test
  public void testGetElementErr() {
    UtamError e = expectThrows(UtamError.class, () -> getContainerContext().getElement("error"));
    assertThat(e.getMessage(), is(equalTo(String.format(ERR_CONTEXT_ELEMENT_NOT_FOUND, "error"))));
  }

  @Test
  public void testGetElementWithMissingElementThrows() {
    UtamError e =
        expectThrows(UtamError.class, () -> getContainerContext().getElement("doesNotExist"));
    assertThat(e.getMessage(), containsString("referenced element 'doesNotExist' not found"));
  }

  @Test
  public void testGetFields() {
    FieldInfo fieldInfo = new FieldInfo("testField");
    TranslationContext context = getContainerContext();
    assertThat(context.getFields(), hasSize(1));
    fieldInfo.validateField(context.getFields().get(0));
  }

  @Test
  public void testGetInterfaceType() {
    assertThat(
        getContainerContext()
            .getInterfaceType("utam-test/pageObjects/test/testInterface")
            .getFullName(),
        is(equalTo("utam.test.pageobjects.test.TestInterface")));
  }

  @Test
  public void testGetInterfaceTypeWithNullInterfaceTypeName() {
    assertThat(
        getContainerContext().getInterfaceType(null).getFullName(),
        is(equalTo("utam.test.pageobjects.test.Test")));
  }

  @Test
  public void testGetMethods() {
    MethodInfo methodInfo = new MethodInfo("getTestElement", "Clickable");
    methodInfo.addCodeLine("element(this.testElement).build(Clickable.class)");

    PageObjectValidationTestHelper.validateMethods(
        "translator context",
        new ArrayList<>(getContainerContext().getMethods()),
        Collections.singletonList(methodInfo));
  }

  @Test
  public void testGetType() {
    assertThat(
        getContainerContext().getType("utam-test/pageObjects/test/testType").getFullName(),
        is(equalTo("utam.test.pageobjects.test.TestType")));
  }

  @Test
  public void testGetUtilityType() {
    assertThat(
        getContainerContext().getUtilityType("utam-test/utils/test/test").getFullName(),
        is(equalTo("utam.test.utils.test.Test")));
  }

  @Test
  public void testSetElement() {
    TranslationContext context = getContainerContext();
    context.setElement(getElementContext("newElement", "newCss"));
    assertThat(context.getElement("newElement"), is(not(nullValue())));
  }

  @Test
  public void testSetElementWithDuplicateElementThrows() {
    TranslationContext context = getContainerContext();
    RuntimeException e =
        expectThrows(RuntimeException.class, () -> context.setElement(getElementContext()));
    assertThat(
        e.getMessage(),
        containsString(String.format(ERR_CONTEXT_DUPLICATE_ELEMENT_NAME, "testElement")));
  }

  @Test
  public void testDuplicateElementName() {
    final String name = "fakeElementName";
    TranslationContext context = getTestTranslationContext();
    ElementContext element =
        new ElementContext.Basic(name, ELEMENT_TYPE, getCssSelector(ELEMENT_SELECTOR));
    context.setElement(element);
    UtamError e = expectThrows(UtamError.class, () -> context.setElement(element));
    assertThat(
        e.getMessage(), containsString(String.format(ERR_CONTEXT_DUPLICATE_ELEMENT_NAME, name)));
  }

  @Test
  public void testSetPublicMethod() {
    TranslationContext context = getContainerContext();
    ElementContext elementContext =
        new ElementContext.Basic(
            ROOT_SCOPE,
            "parameterElement",
            TypeUtilities.Element.clickable,
            getCssSelector("a[title=*'%s']"),
            false,
            Collections.singletonList(getStringParameter()));

    int currentSize = context.getMethods().size();
    context.setMethod(new ElementMethod.Single(elementContext, true, false));
    assertThat(context.getMethods(), hasSize(currentSize + 1));
  }

  @Test
  public void testSetPublicMethodWithMultipleParameters() {
    TranslationContext context = getContainerContext();
    ElementContext elementContext =
        new ElementContext.Basic(
            ROOT_SCOPE,
            "parameterElement",
            TypeUtilities.Element.clickable,
            getCssSelector("a[title=*'%s'][alt=*'%s]"),
            false,
            Arrays.asList(
                getStringParameter(), new ParameterUtils.Regular("alt", PrimitiveType.STRING)));

    int currentSize = context.getMethods().size();
    context.setMethod(new ElementMethod.Single(elementContext, true, false));
    assertThat(context.getMethods(), hasSize(currentSize + 1));
  }

  @Test
  public void testSetPublicMethodWithDuplicateParametersThrows() {
    TranslationContext context = getContainerContext();
    ElementContext elementContext =
        new ElementContext.Basic(
            ROOT_SCOPE,
            "parameterElement",
            TypeUtilities.Element.clickable,
            getCssSelector("a[title=*'%s']"),
            false,
            Arrays.asList(getStringParameter(), getStringParameter()));

    UtamError e =
        expectThrows(
            UtamError.class,
            () -> context.setMethod(new ElementMethod.Single(elementContext, true, false)));
    assertThat(
        e.getMessage(),
        containsString(
            String.format(ERR_CONTEXT_DUPLICATE_PARAMETERS, "text", "getParameterElement")));
  }

  @Test
  public void setPublicMethodWithDuplicateMethodThrows() {
    UtamError e =
        expectThrows(
            UtamError.class,
            () ->
                getContainerContext()
                    .setMethod(new ElementMethod.Single(getElementContext(), true, false)));
    assertThat(e.getMessage(), containsString("duplicate method 'getTestElement'"));
  }

  @Test
  public void nonExistingProfile() {
    TranslationContext translationInstantContext = getTestTranslationContext();
    UtamError e =
        expectThrows(
            UtamError.class, () -> translationInstantContext.getProfile("driver", "chrome"));
    assertThat(e.getMessage(), is(equalTo(String.format(ERR_PROFILE_NOT_CONFIGURED, "driver"))));
  }

  @Test
  public void setMethodWithDuplicateArguments() {
    TranslationContext context = getTestTranslationContext();
    MethodParameter parameter = getStringParameter();

    MethodDeclaration declaration = mock(MethodDeclaration.class);
    when(declaration.getName()).thenReturn("getError");
    when(declaration.getParameters())
        .thenReturn(Stream.of(parameter, parameter).collect(Collectors.toList()));

    PageObjectMethod method = mock(PageObjectMethod.class);
    when(method.getDeclaration()).thenReturn(declaration);

    UtamError e = expectThrows(UtamError.class, () -> context.setMethod(method));
    assertThat(
        e.getMessage(),
        containsString(String.format(ERR_CONTEXT_DUPLICATE_PARAMETERS, "text", "getError")));
  }

  @Test
  public void testMethodWithDuplicateNames() {
    PageObjectMethod method = mock(PageObjectMethod.class);
    MethodDeclaration declaration = mock(MethodDeclaration.class);
    when(declaration.getName()).thenReturn("name");
    when(method.getDeclaration()).thenReturn(declaration);
    TranslationContext context = getTestTranslationContext();
    context.setMethod(method);
    assertThat(context.getMethods(), hasSize(1));
    UtamError e = expectThrows(UtamError.class, () -> context.setMethod(method));
    assertThat(e.getMessage(), containsString(String.format(ERR_CONTEXT_DUPLICATE_METHOD, "name")));
  }

  @Test
  public void testGetRootElement() {
    TranslationContext context = getTestTranslationContext();
    ElementContext defaultRoot = new ElementContext.Root(editable);
    context.setElement(defaultRoot);
    assertThat(context.getRootElement().getName(), is(equalTo(ElementContext.ROOT_ELEMENT_NAME)));
  }

  @Test
  public void testSetUtilityField() {
    TypeProvider utilityClassType =
        getTypesProvider().getUtilityType("utam-test/utils/test/utilityClass");
    TranslationContext context = getTestTranslationContext();
    PageClassField utilityField = context.setUtilityField(utilityClassType);
    PageObjectValidationTestHelper.FieldInfo fieldInfo =
        new PageObjectValidationTestHelper.FieldInfo("utilUtilityClass", "UtilityClass");
    fieldInfo.validateField(utilityField);
  }

  @Test
  public void testSetUtilityFieldOnlySetOnce() {
    TypeProvider utilityClassType =
        getTypesProvider().getUtilityType("utam-test/utils/test/utilityClass");
    TranslationContext context = getTestTranslationContext();
    context.setUtilityField(utilityClassType);
    context.setUtilityField(utilityClassType);
    assertThat(context.getFields(), hasSize(1));
  }

  @Test
  public void testDuplicateNames() {
    PageClassField field = mock(PageClassField.class);
    when(field.getName()).thenReturn("name");
    TranslationContext context = getTestTranslationContext();
    context.setClassField(field);
    assertThat(context.getFields(), hasSize(1));
    UtamError e = expectThrows(UtamError.class, () -> context.setClassField(field));
    assertThat(
        e.getMessage(),
        containsString(String.format(ERR_CONTEXT_DUPLICATE_FIELD, field.getName())));
  }

  @Test
  public void testGetAllElements() {
    TranslationContext context = getTestTranslationContext();
    context.setTestableElement("name", mock(ElementUnitTestHelper.class));
    assertThat(context.getTestableElements().get("name"), is(notNullValue()));
  }
}<|MERGE_RESOLUTION|>--- conflicted
+++ resolved
@@ -60,15 +60,8 @@
     context.setClassField(
         new ElementField(
             "testField",
-<<<<<<< HEAD
             EMPTY_ANNOTATION));
     context.setMethod(new ElementMethod.Single(elementContext, true));
-=======
-            TypeUtilities.Element.clickable,
-            Collections.emptyList(),
-            EMPTY_COMMENTS));
-    context.setMethod(new ElementMethod.Single(elementContext, true, false));
->>>>>>> 92b33a39
     context.setElement(new ElementContext.Container("containerObject"));
     return context;
   }
@@ -204,7 +197,7 @@
             Collections.singletonList(getStringParameter()));
 
     int currentSize = context.getMethods().size();
-    context.setMethod(new ElementMethod.Single(elementContext, true, false));
+    context.setMethod(new ElementMethod.Single(elementContext, true));
     assertThat(context.getMethods(), hasSize(currentSize + 1));
   }
 
@@ -222,7 +215,7 @@
                 getStringParameter(), new ParameterUtils.Regular("alt", PrimitiveType.STRING)));
 
     int currentSize = context.getMethods().size();
-    context.setMethod(new ElementMethod.Single(elementContext, true, false));
+    context.setMethod(new ElementMethod.Single(elementContext, true));
     assertThat(context.getMethods(), hasSize(currentSize + 1));
   }
 
@@ -241,7 +234,7 @@
     UtamError e =
         expectThrows(
             UtamError.class,
-            () -> context.setMethod(new ElementMethod.Single(elementContext, true, false)));
+            () -> context.setMethod(new ElementMethod.Single(elementContext, true)));
     assertThat(
         e.getMessage(),
         containsString(
@@ -255,7 +248,7 @@
             UtamError.class,
             () ->
                 getContainerContext()
-                    .setMethod(new ElementMethod.Single(getElementContext(), true, false)));
+                    .setMethod(new ElementMethod.Single(getElementContext(), true)));
     assertThat(e.getMessage(), containsString("duplicate method 'getTestElement'"));
   }
 
