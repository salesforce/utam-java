<?xml version="1.0" encoding="UTF-8"?>
<!--
    Copyright (c) 2021, salesforce.com, inc.
    All rights reserved.
    SPDX-License-Identifier: MIT
    For full license text, see the LICENSE file in the repo root
    or https://opensource.org/licenses/MIT
-->
<project xmlns="http://maven.apache.org/POM/4.0.0" xmlns:xsi="http://www.w3.org/2001/XMLSchema-instance" xsi:schemaLocation="http://maven.apache.org/POM/4.0.0 http://maven.apache.org/xsd/maven-4.0.0.xsd">
    <parent>
        <artifactId>utam-java</artifactId>
        <groupId>com.salesforce.utam</groupId>
<<<<<<< HEAD
        <version>4.0.2</version>
=======
        <version>4.0.3-SNAPSHOT</version>
>>>>>>> 17c8985c
    </parent>
    <modelVersion>4.0.0</modelVersion>

    <artifactId>utam-core</artifactId>
    <name>${project.groupId}:${project.artifactId}</name>
    <description>The Java runtime library for UTAM Page Objects</description>
    <url>http://github.com/salesforce/utam-java</url>

    <dependencies>
        <dependency>
            <groupId>org.seleniumhq.selenium</groupId>
            <artifactId>selenium-java</artifactId>
        </dependency>
        <dependency>
            <groupId>io.appium</groupId>
            <artifactId>java-client</artifactId>
            <exclusions>
                <exclusion>
                    <groupId>org.seleniumhq.selenium</groupId>
                    <artifactId>selenium-api</artifactId>
               </exclusion>
               <exclusion>
                    <groupId>org.seleniumhq.selenium</groupId>
                    <artifactId>selenium-remote-driver</artifactId>
                </exclusion>
                <exclusion>
                    <groupId>org.seleniumhq.selenium</groupId>
                    <artifactId>selenium-support</artifactId>
                </exclusion>
        </exclusions>
        </dependency>
        <dependency>
            <groupId>org.slf4j</groupId>
            <artifactId>slf4j-jdk14</artifactId>
        </dependency>
        <dependency>
            <groupId>com.fasterxml.jackson.core</groupId>
            <artifactId>jackson-databind</artifactId>
        </dependency>
        <dependency>
            <groupId>com.fasterxml.jackson.core</groupId>
            <artifactId>jackson-annotations</artifactId>
        </dependency>
        <dependency>
            <groupId>org.testng</groupId>
            <artifactId>testng</artifactId>
            <scope>test</scope>
        </dependency>
        <dependency>
            <groupId>org.hamcrest</groupId>
            <artifactId>hamcrest</artifactId>
            <scope>test</scope>
        </dependency>
        <dependency>
            <groupId>org.mockito</groupId>
            <artifactId>mockito-core</artifactId>
            <scope>test</scope>
        </dependency>
    </dependencies>

    <build>
        <plugins>
            <plugin>
                <artifactId>maven-source-plugin</artifactId>
                <executions>
                    <execution>
                        <id>attach-sources</id>
                        <goals>
                            <goal>jar-no-fork</goal>
                        </goals>
                    </execution>
                </executions>
            </plugin>
            <plugin>
                <groupId>com.diffplug.spotless</groupId>
                <artifactId>spotless-maven-plugin</artifactId>
                <version>${spotless.version}</version>
                <configuration>
                    <java>
                        <!-- Ignore the generated Java files by explicitly including our files. -->
                        <!-- While we use Spotless at compile time, that config is different than our project config. -->
                        <includes>
                            <include>src/main/**/*.java</include>
                            <include>src/test/java/utam/**/*.java</include>
                        </includes>
                    </java>
                </configuration>
                <executions>
                    <execution>
                        <id>check spotless after clean to fail CI builds if a change sneaks in. (locally, just run 'mvn validate' to fix)</id>
                        <phase>clean</phase>
                        <goals>
                            <goal>check</goal>
                        </goals>
                    </execution>
                    <execution>
                        <id>apply spotless during (local) maven builds</id>
                        <phase>validate</phase>
                        <goals>
                            <goal>apply</goal>
                        </goals>
                    </execution>
                </executions>
            </plugin>
        </plugins>
    </build>
</project><|MERGE_RESOLUTION|>--- conflicted
+++ resolved
@@ -10,11 +10,7 @@
     <parent>
         <artifactId>utam-java</artifactId>
         <groupId>com.salesforce.utam</groupId>
-<<<<<<< HEAD
-        <version>4.0.2</version>
-=======
         <version>4.0.3-SNAPSHOT</version>
->>>>>>> 17c8985c
     </parent>
     <modelVersion>4.0.0</modelVersion>
 
