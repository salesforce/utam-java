/*
 * Copyright (c) 2021, salesforce.com, inc.
 * All rights reserved.
 * SPDX-License-Identifier: MIT
 * For full license text, see the LICENSE file in the repo root
 * or https://opensource.org/licenses/MIT
 */
package utam.core.framework.consumer;

import java.util.List;
import utam.core.element.Locator;
import utam.core.framework.base.PageObject;

/**
 * page object element that can be used as scope, applicable only for LPOP compatibility mode,
 * supported only for Selenium
 *
 * @author elizaveta.ivanova
 * @since 228
 */
public interface ContainerElement {

  /**
   * inject scope into page object
   *
   * @param object page object
   */
  void setScope(Contained object);

  /**
   * load UTAM Page object using current element as scope
   *
   * @param utamType  type to load
   * @param injectCss inject root
<<<<<<< HEAD
   * @return Page Object instance
   * @deprecated use methods with locator as a parameter
=======
   * @param <T> the Page Object type
   * @return UTAM Page Object instance
   * @deprecated use method with Selector parameter
>>>>>>> 9faf2550
   */
  @Deprecated
  <T extends PageObject> T load(Class<T> utamType, String injectCss);

  /**
   * load UTAM Page object using current element as scope
   *
   * @param utamType       type to load
   * @param injectSelector inject root, use Web.byCss or Mobile.by
   * @param <T> the Page Object type
   * @return UTAM Page Object instance
   */
  <T extends PageObject> T load(Class<T> utamType, Locator injectSelector);

  /**
   * load UTAM Page objects using current element as scope
   *
   * @param utamType       type to load
   * @param injectSelector inject root, use Web.byCss or Mobile.by
   * @param <T> the Page Object type
   * @return UTAM Page Object instance
   */
  <T extends PageObject> List<T> loadList(Class<T> utamType, Locator injectSelector);
}<|MERGE_RESOLUTION|>--- conflicted
+++ resolved
@@ -32,14 +32,9 @@
    *
    * @param utamType  type to load
    * @param injectCss inject root
-<<<<<<< HEAD
+   * @param <T> the Page Object type
    * @return Page Object instance
    * @deprecated use methods with locator as a parameter
-=======
-   * @param <T> the Page Object type
-   * @return UTAM Page Object instance
-   * @deprecated use method with Selector parameter
->>>>>>> 9faf2550
    */
   @Deprecated
   <T extends PageObject> T load(Class<T> utamType, String injectCss);
