/*
 * Copyright (c) 2021, salesforce.com, inc.
 * All rights reserved.
 * SPDX-License-Identifier: MIT
 * For full license text, see the LICENSE file in the repo root
 * or https://opensource.org/licenses/MIT
 */
package utam.core.framework.consumer;

import static utam.core.framework.consumer.PageObjectContextImpl.getClassFromName;
import static utam.core.framework.context.StringValueProfile.DEFAULT_PROFILE;

import java.time.Duration;
import java.util.ArrayList;
import java.util.HashMap;
import java.util.List;
import java.util.Map;
import utam.core.framework.context.DefaultProfileContext;
import utam.core.framework.context.Profile;
import utam.core.framework.context.ProfileContext;
import utam.core.driver.DriverContext;
import utam.core.driver.DriverTimeouts;
import utam.core.framework.base.PageObject;

/**
 * This config can be used if consumer has a single POs dependency <br> In this case we do not need
 * multiple class loaders because there is only one set of property files <br> Config will be using
 * System Class Loader
 *
 * @author elizaveta.ivanova
 * @since 232
 */
public class UtamLoaderConfigImpl implements UtamLoaderConfig {

  final List<String> overrideProfiles = new ArrayList<>();
  final Map<String, ProfileContext> overrideProfilesContext = new HashMap<>();
  // dependencies
  private final List<String> activeProfiles = new ArrayList<>();
  private final Map<String, ProfileContext> activeProfilesContext = new HashMap<>();
  // driver
  private DriverTimeouts timeouts = new DriverTimeouts();
  private String bridgeAppTitle;

  public UtamLoaderConfigImpl() {
    setProfile(DEFAULT_PROFILE);
  }

  public UtamLoaderConfigImpl(DriverTimeouts timeouts) {
    this();
    this.timeouts = timeouts;
  }

  private static void setBean(ProfileContext profileContext,
      Map<Class<? extends PageObject>, Class<? extends PageObject>> overrides) {
    profileContext
        .getConfiguredBeans()
        .forEach(
            bean -> {
              String name = profileContext.getBeanName(bean);
              try {
                overrides.put(bean, getClassFromName(name));
              } catch (ClassNotFoundException e) {
                throw new UtamError(String.format("error configuring bean %s", name), e);
              }
            });
  }

  @Override
  public void setProfile(Profile profile) {
    String key = profile.getConfigName();
    if (activeProfilesContext.containsKey(key)) {
      throw new UtamError(
          String
              .format("duplicate profile '%s'", profile.getConfigName()));
    }
    // add to list to maintain order of overrides
    activeProfiles.add(key);
    activeProfilesContext.put(key, new DefaultProfileContext(profile));
  }


<<<<<<< HEAD
  @Override
  public PageObjectContext getPageContext() {
=======
  /**
   * create page objects context for dependency injection <br> for each Jar and each profile,
   * search for override config and remember in context
   *
   * @return page objects context for factory
   */
  PageObjectContext setPageObjectsContext() {
>>>>>>> 9faf2550
    Map<Class<? extends PageObject>, Class<? extends PageObject>> overrides = new HashMap<>();
    activeProfiles
        .forEach(
            profileKey -> {
              ProfileContext profileContext = activeProfilesContext.get(profileKey);
              setBean(profileContext, overrides);
            });
    overrideProfiles.forEach(profileKey -> {
      ProfileContext profileContext = overrideProfilesContext.get(profileKey);
      setBean(profileContext, overrides);
    });
    return new PageObjectContextImpl(overrides);
  }

  @Override
  public void setBridgeAppTitle(String title) {
    this.bridgeAppTitle = title;
  }

  @Override
  public <T extends PageObject> void setProfileOverride(Profile profile, Class<T> poInterface,
      Class<? extends T> poClass) {
    Profile notNullProfile = profile == null ? DEFAULT_PROFILE : profile;
    String key = notNullProfile.getConfigName();
    ProfileContext context =
        overrideProfilesContext.containsKey(key) ? overrideProfilesContext.get(key)
            : new DefaultProfileContext(notNullProfile);
    context.setBean(poInterface, poClass.getName());
    if (!overrideProfiles.contains(key)) {
      overrideProfiles.add(key);
    }
    overrideProfilesContext.put(key, context);
  }

  @Override
  public DriverContext getDriverContext() {
    return new DriverContext(timeouts, bridgeAppTitle);
  }

  @Override
  public void setFindTimeout(Duration findTimeout) {
    timeouts = new DriverTimeouts(findTimeout, timeouts.getWaitForTimeout(), timeouts.getPollingInterval());
  }

  @Override
  public void setWaitForTimeout(Duration waitForTimeout) {
    timeouts = new DriverTimeouts(timeouts.getFindTimeout(), waitForTimeout, timeouts.getPollingInterval());
  }

  @Override
  public void setPollingInterval(Duration pollingInterval) {
    timeouts = new DriverTimeouts(timeouts.getFindTimeout(), timeouts.getWaitForTimeout(), pollingInterval);
  }
}<|MERGE_RESOLUTION|>--- conflicted
+++ resolved
@@ -78,19 +78,8 @@
     activeProfilesContext.put(key, new DefaultProfileContext(profile));
   }
 
-
-<<<<<<< HEAD
   @Override
   public PageObjectContext getPageContext() {
-=======
-  /**
-   * create page objects context for dependency injection <br> for each Jar and each profile,
-   * search for override config and remember in context
-   *
-   * @return page objects context for factory
-   */
-  PageObjectContext setPageObjectsContext() {
->>>>>>> 9faf2550
     Map<Class<? extends PageObject>, Class<? extends PageObject>> overrides = new HashMap<>();
     activeProfiles
         .forEach(
