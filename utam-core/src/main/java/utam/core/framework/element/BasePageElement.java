/*
 * Copyright (c) 2021, salesforce.com, inc.
 * All rights reserved.
 * SPDX-License-Identifier: MIT
 * For full license text, see the LICENSE file in the repo root
 * or https://opensource.org/licenses/MIT
 */
package utam.core.framework.element;

import org.openqa.selenium.Keys;
import utam.core.driver.Expectations;
<<<<<<< HEAD
=======
import utam.core.element.Actionable;
import utam.core.element.Clickable;
import utam.core.element.Editable;
>>>>>>> 6095b62f
import utam.core.element.Element;
import utam.core.element.Locator;
import utam.core.element.RootElement;
import utam.core.element.Element.GestureDirection;
import utam.core.element.Element.ScrollOptions;
<<<<<<< HEAD
import utam.core.framework.UtamLogger;
=======
import utam.core.element.Touchable;
>>>>>>> 6095b62f
import utam.core.framework.base.PageObjectsFactory;
import utam.core.framework.base.UtamBaseImpl;

/**
 * base element that wraps Element implementation with Driver waits, instantiated on the FOUND
 * element
 *
 * @author elizaveta.ivanova
 * @since 234
 */
<<<<<<< HEAD
public class BasePageElement implements RootElement {

  private Driver driver;
  private DriverTimeouts timeouts;
  private Element element;

  public BasePageElement() {}
=======
public class BasePageElement extends UtamBaseImpl implements Actionable, Clickable, Editable, Touchable {

  private final Element element;
  private final PageObjectsFactory factory;

  public BasePageElement(PageObjectsFactory factory, Element element) {
    this.element = element;
    this.factory = factory;
  }
>>>>>>> 6095b62f

  @Override
  protected final PageObjectsFactory getFactory() {
    return factory;
  }

  @Override
  protected final Element getElement() {
    return element;
  }

  private <T> T apply(Expectations<T> expectations) {
    log(expectations.getLogMessage());
    return getDriver()
        .waitFor(getDriverTimeouts().getFluentWaitTimeout(), getDriverTimeouts().getPollingInterval(), expectations,
            getElement());
  }

  public void initialize(PageObjectsFactory factory, Element element) {
    this.driver = factory.getDriver();
    this.element = element;
    this.timeouts = factory.getDriverContext().getTimeouts();
  }

  @Override
  public boolean isEnabled() {
    return getElement().isEnabled();
  }

  @Override
  public String getAttribute(String attribute) {
    Expectations<String> expectations = ElementExpectations.getAttribute(attribute);
    return apply(expectations);
  }

  @Override
  public String getClassAttribute() {
    return getAttribute("class");
  }

  @Override
  public String getText() {
    Expectations<String> expectations = ElementExpectations.getText();
    return apply(expectations);
  }

  @Override
  public void setText(String text) {
    Expectations<Boolean> expectations = ElementExpectations.setText(text);
    apply(expectations);
  }

  @Override
  public String getTitle() {
    return getAttribute("title");
  }

  @Override
  public String getValue() {
    return getAttribute("value");
  }

  @Override
  public void moveTo() {
    Expectations<Boolean> expectations = ElementExpectations.moveTo();
    apply(expectations);
  }

  @Override
  public void scrollToCenter() {
    Expectations<Boolean> expectations = ElementExpectations.scrollTo(ScrollOptions.CENTER);
    apply(expectations);
  }

  @Override
  public void scrollToTop() {
    Expectations<Boolean> expectations = ElementExpectations.scrollTo(ScrollOptions.TOP);
    apply(expectations);
  }

  @Override
  public boolean isFocused() {
    return getElement().hasFocus(getDriver());
  }

  @Override
  public void focus() {
    Expectations<Boolean> expectations = ElementExpectations.focus();
    apply(expectations);
  }

  @Override
  public void blur() {
    Expectations<Boolean> expectations = ElementExpectations.blur();
    apply(expectations);
  }

  @Override
  public void clear() {
    Expectations<Boolean> expectations = ElementExpectations.clear();
    apply(expectations);
  }

  @Override
  public void clearAndType(String text) {
    Expectations<Boolean> expectations = ElementExpectations.clearAndType(text);
    apply(expectations);
  }

  @Override
  public void press(CharSequence key) {
    Keys keyToPress = Keys.valueOf(key.toString().toUpperCase());
    log(String.format("press keyboard key '%s'", keyToPress.name()));
    Expectations<Boolean> expectation = ElementExpectations.setText(keyToPress.toString());
    apply(expectation);
  }

  @Override
  public void click() {
    Expectations<Boolean> expectations = ElementExpectations.click();
    apply(expectations);
  }

  @Override
  public void javascriptClick() {
    Expectations<Boolean> expectations = ElementExpectations.javascriptClick();
    apply(expectations);
  }

  @Override
  public void flick(int xOffset, int yOffset) {
    Expectations<Boolean> expectations = ElementExpectations.flick(xOffset, yOffset);
    String originalContext = getDriver().getContext();
    try {
      apply(expectations);
    } finally {
      if (!getDriver().isNative()) {
        getDriver().setPageContextToWebView(originalContext, getDriverTimeouts().getWaitForTimeout(), getDriverTimeouts().getPollingInterval());
      }
    }
  }

  @Override
  public boolean flickItems(GestureDirection direction) {
    return getElement().flickItems(direction);
  }
}<|MERGE_RESOLUTION|>--- conflicted
+++ resolved
@@ -9,22 +9,10 @@
 
 import org.openqa.selenium.Keys;
 import utam.core.driver.Expectations;
-<<<<<<< HEAD
-=======
-import utam.core.element.Actionable;
-import utam.core.element.Clickable;
-import utam.core.element.Editable;
->>>>>>> 6095b62f
 import utam.core.element.Element;
-import utam.core.element.Locator;
 import utam.core.element.RootElement;
 import utam.core.element.Element.GestureDirection;
 import utam.core.element.Element.ScrollOptions;
-<<<<<<< HEAD
-import utam.core.framework.UtamLogger;
-=======
-import utam.core.element.Touchable;
->>>>>>> 6095b62f
 import utam.core.framework.base.PageObjectsFactory;
 import utam.core.framework.base.UtamBaseImpl;
 
@@ -35,25 +23,17 @@
  * @author elizaveta.ivanova
  * @since 234
  */
-<<<<<<< HEAD
-public class BasePageElement implements RootElement {
+public class BasePageElement extends UtamBaseImpl implements RootElement {
 
-  private Driver driver;
-  private DriverTimeouts timeouts;
   private Element element;
+  private PageObjectsFactory factory;
 
   public BasePageElement() {}
-=======
-public class BasePageElement extends UtamBaseImpl implements Actionable, Clickable, Editable, Touchable {
-
-  private final Element element;
-  private final PageObjectsFactory factory;
 
   public BasePageElement(PageObjectsFactory factory, Element element) {
     this.element = element;
     this.factory = factory;
   }
->>>>>>> 6095b62f
 
   @Override
   protected final PageObjectsFactory getFactory() {
@@ -73,9 +53,8 @@
   }
 
   public void initialize(PageObjectsFactory factory, Element element) {
-    this.driver = factory.getDriver();
+    this.factory = factory;
     this.element = element;
-    this.timeouts = factory.getDriverContext().getTimeouts();
   }
 
   @Override
